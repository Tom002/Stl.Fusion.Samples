--- conflicted
+++ resolved
@@ -15,11 +15,7 @@
     <PackageReference Include="Microsoft.AspNetCore.Components.WebAssembly.Server" Version="5.0.5" />
     <PackageReference Include="Microsoft.AspNetCore.Mvc.NewtonsoftJson" Version="5.0.5" />
     <PackageReference Include="Microsoft.EntityFrameworkCore.Sqlite" Version="5.0.5" />
-<<<<<<< HEAD
-    <PackageReference Include="Stl.Fusion.Server" Version="1.0.16" />
-=======
     <PackageReference Include="Stl.Fusion.Server" Version="1.0.25" />
->>>>>>> 2f1c8ed8
     <PackageReference Include="Swashbuckle.AspNetCore" Version="6.1.4" />
   </ItemGroup>
 
