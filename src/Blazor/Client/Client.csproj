--- conflicted
+++ resolved
@@ -16,11 +16,7 @@
     <PackageReference Include="Microsoft.AspNetCore.Components.WebAssembly.Build" Version="3.2.1" PrivateAssets="all" />
     <PackageReference Include="Microsoft.Extensions.Logging.Debug" Version="3.1.8" />
     <PackageReference Include="Pluralize.NET" Version="1.0.2" />
-<<<<<<< HEAD
-    <PackageReference Include="Stl.Fusion.Blazor" Version="0.5.59" />
-=======
     <PackageReference Include="Stl.Fusion.Blazor" Version="0.5.65" />
->>>>>>> 9bffb74e
     <PackageReference Include="UAParser" Version="3.1.44" />
   </ItemGroup>
 
